--- conflicted
+++ resolved
@@ -99,13 +99,7 @@
     Your installation completed.
 
     $ cd ${cfg.appName}
-<<<<<<< HEAD
-    $ ${packageManager === 'npm' ? 'npm run' : packageManager} tauri ${
-      packageManager === 'npm' ? '-- ' : ''
-    }dev
-=======
     $ ${packageManager === 'npm' ? 'npm run' : packageManager} tauri dev
->>>>>>> f2865fad
     `)
 
     return await Promise.resolve()
