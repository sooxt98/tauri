--- conflicted
+++ resolved
@@ -63,13 +63,8 @@
     "@rollup/plugin-node-resolve": "11.2.1",
     "@rollup/plugin-sucrase": "3.1.0",
     "@rollup/plugin-typescript": "8.2.1",
-<<<<<<< HEAD
-    "@typescript-eslint/eslint-plugin": "4.20.0",
-    "@typescript-eslint/parser": "4.20.0",
-=======
     "@typescript-eslint/eslint-plugin": "4.21.0",
     "@typescript-eslint/parser": "4.21.0",
->>>>>>> 44fc65c7
     "eslint": "7.23.0",
     "eslint-config-prettier": "8.1.0",
     "eslint-config-standard-with-typescript": "20.0.0",
@@ -85,13 +80,8 @@
     "rimraf": "3.0.2",
     "rollup": "2.44.0",
     "rollup-plugin-terser": "7.0.2",
-<<<<<<< HEAD
-    "tslib": "2.1.0",
-    "typescript": "4.2.3"
-=======
     "tslib": "2.2.0",
     "typescript": "4.2.4"
->>>>>>> 44fc65c7
   },
   "resolutions": {
     "**/lodash": ">=4.17.19"
